"""
oucarter.py

Functions associated with Ou-Carter inversion
"""

import numpy as np
from opt_einsum import contract
import psi4

class OC():
    """
    Ou-Carter density to potential inversion [1].
    [1] [J. Chem. Theory Comput. 2018, 14, 5680−5689]
    """

    def _get_optimized_external_potential(self, grid_info, average_alpha_beta=False):
        """
        $
        v^{~}{ext}(r) = \epsilon^{-LDA}(r)
        - \frac{\tau^{LDA}{L}}{n^{LDA}(r)}
        - v_{H}^{LDA}(r) - v_{xc}^{LDA}(r)
        $
        (22) in [1].
        """

        Nalpha = self.nalpha
        Nbeta = self.nbeta

        # SVWN calculation
        wfn_LDA = psi4.energy("SVWN/" + self.eng.basis_str, molecule=self.eng.mol, return_wfn=True)[1]
        Da_LDA = wfn_LDA.Da().np
        Db_LDA = wfn_LDA.Db().np
        Ca_LDA = wfn_LDA.Ca().np
        Cb_LDA = wfn_LDA.Cb().np
        epsilon_a_LDA = wfn_LDA.epsilon_a().np
        epsilon_b_LDA = wfn_LDA.epsilon_b().np
        LDA_Vpot = wfn_LDA.V_potential()
        self.LDA_Vpot = LDA_Vpot

<<<<<<< HEAD
        vxc_LDA_DFT = self.on_grid_vxc(func_id=1, Da=Da_LDA, Db=Db_LDA, Vpot=self.Vpot)
        vxc_LDA = self.on_grid_vxc(func_id=1,Da=Da_LDA, Db=Db_LDA, grid=grid_info)
        vxc_LDA_DFT += self.on_grid_vxc(func_id=8, Da=Da_LDA, Db=Db_LDA, Vpot=self.Vpot)
        vxc_LDA += self.on_grid_vxc(func_id=8,Da=Da_LDA, Db=Db_LDA, grid=grid_info)
=======
        vxc_LDA_DFT  = self.eng.grid.vxc(func_id=1, Da=Da_LDA, Db=Db_LDA, Vpot=LDA_Vpot) 
        vxc_LDA_DFT += self.eng.grid.vxc(func_id=8, Da=Da_LDA, Db=Db_LDA, Vpot=LDA_Vpot)
        vxc_LDA      = self.eng.grid.vxc(func_id=1,Da=Da_LDA, Db=Db_LDA, grid=grid_info) # Speedy looks good
        vxc_LDA     += self.eng.grid.vxc(func_id=8,Da=Da_LDA, Db=Db_LDA, grid=grid_info) # Speedy looks good
>>>>>>> c93bc75c
        if self.ref != 1:
            assert vxc_LDA.shape[-1] == 2
            vxc_LDA_beta = vxc_LDA[:,1]
            vxc_LDA = vxc_LDA[:, 0]
            vxc_LDA_DFT_beta = vxc_LDA_DFT[:, 1]
            vxc_LDA_DFT = vxc_LDA_DFT[:, 0]

        # _average_local_orbital_energy() taken from mrks.py.
        e_bar_DFT      = self.eng.grid._average_local_orbital_energy(Da_LDA, Ca_LDA[:,:Nalpha], epsilon_a_LDA[:Nalpha], Vpot=LDA_Vpot)
        tauLmP_rho_DFT = self.eng.grid._get_l_kinetic_energy_density_directly(Da_LDA, Ca_LDA[:,:Nalpha], Vpot=LDA_Vpot)
        tauP_rho_DFT   = self.eng.grid._pauli_kinetic_energy_density(Da_LDA, Ca_LDA[:,:Nalpha], Vpot=LDA_Vpot)

        tauLmP_rho     = self.eng.grid._get_l_kinetic_energy_density_directly(Da_LDA, Ca_LDA[:,:Nalpha], grid_info=grid_info)
        e_bar          = self.eng.grid._average_local_orbital_energy(Da_LDA, Ca_LDA[:, :Nalpha], epsilon_a_LDA[:Nalpha], grid_info=grid_info)
        tauP_rho       = self.eng.grid._pauli_kinetic_energy_density(Da_LDA, Ca_LDA[:,:Nalpha], grid_info=grid_info)
        # print("taulp", tauLmP_rho)
        # print("Ebar", e_bar)
        # print("taup", tauP_rho)

        tauL_rho_DFT = tauLmP_rho_DFT + tauP_rho_DFT
        tauL_rho = tauLmP_rho + tauP_rho

        vext_opt_no_H_DFT = e_bar_DFT - tauL_rho_DFT - vxc_LDA_DFT
        vext_opt_no_H = e_bar - tauL_rho - vxc_LDA

        J = self.compute_hartree(Ca_LDA[:,:Nalpha],  Cb_LDA[:,:Nbeta])
        vext_opt_no_H_DFT_Fock = self.eng.grid.dft_grid_to_fock(vext_opt_no_H_DFT, LDA_Vpot)
        vext_opt_DFT_Fock = vext_opt_no_H_DFT_Fock - J[0] - J[1]

        # # Does vext_opt need a shift?
        # Fock_LDA = self.T + vext_opt_DFT_Fock + J[0] + J[1] + self.dft_grid_to_fock(vxc_LDA_DFT, self.Vpot)
        # eigvecs_a = self.diagonalize(Fock_LDA, self.nalpha)[-1]
        # shift = eigvecs_a[Nalpha-1] - epsilon_a_LDA[Nalpha-1]
        # vext_opt_DFT_Fock -= shift * self.S2
        # print("LDA shift:", shift, eigvecs_a[Nalpha-1], epsilon_a_LDA[Nalpha-1])

        vH = self.eng.grid.esp(grid=grid_info, wfn=wfn_LDA)[1]
        vext_opt = vext_opt_no_H - vH
        # vext_opt -= shift

        if self.ref != 1:
            e_bar_DFT_beta = self.eng.grid._average_local_orbital_energy(Db_LDA, Cb_LDA[:,:Nbeta], epsilon_b_LDA[:Nbeta], Vpot=LDA_Vpot)
            e_bar_beta = self.eng.grid._average_local_orbital_energy(Db_LDA, Cb_LDA[:, :Nbeta], epsilon_b_LDA[:Nbeta], grid_info=grid_info)

            tauLmP_rho_DFT_beta = self.eng.grid._get_l_kinetic_energy_density_directly(Db_LDA, Cb_LDA[:,:Nbeta], Vpot=LDA_Vpot)
            tauLmP_rho_beta = self.eng.grid._get_l_kinetic_energy_density_directly(Db_LDA, Cb_LDA[:,:Nalpha], grid_info=grid_info)

            tauP_rho_DFT_beta = self.eng.grid._pauli_kinetic_energy_density(Db_LDA, Cb_LDA[:,:Nbeta], Vpot=LDA_Vpot)
            tauP_rho_beta = self.eng.grid._pauli_kinetic_energy_density(Db_LDA, Cb_LDA[:,:Nbeta], grid_info=grid_info)

            tauL_rho_DFT_beta = tauLmP_rho_DFT_beta + tauP_rho_DFT_beta
            tauL_rho_beta = tauLmP_rho_beta + tauP_rho_beta

            vext_opt_no_H_DFT_beta = e_bar_DFT_beta - tauL_rho_DFT_beta - vxc_LDA_DFT_beta
            vext_opt_no_H_beta = e_bar_beta - tauL_rho_beta - vxc_LDA_beta

            vext_opt_no_H_DFT_Fock_beta = self.eng.grid.dft_grid_to_fock(vext_opt_no_H_DFT_beta, LDA_Vpot)
            vext_opt_DFT_Fock_beta = vext_opt_no_H_DFT_Fock_beta - J[0] - J[1]

            vext_opt_beta = vext_opt_no_H_beta - vH

            # vext_opt_DFT_Fock = (vext_opt_DFT_Fock + vext_opt_DFT_Fock_beta) * 0.5
            # vext_opt = (vext_opt + vext_opt_beta) * 0.5

            return (vext_opt_DFT_Fock, vext_opt_DFT_Fock_beta), (vext_opt, vext_opt_beta)
        return vext_opt_DFT_Fock, vext_opt
    
    def oucarter(self, maxiter, vxc_grid, D_tol=1e-7,
             eig_tol=1e-4, frac_old=0.5, init="scan"):
        """
        (23) in [1].
        [1] [J. Chem. Theory Comput. 2018, 14, 5680−5689]

        parameters:
        ----------------------
            maxiter: int
                same as opt_max_iter
            vxc_grid: np.ndarray of shape (3, num_grid_points)
                The final result will be represented on this grid
                default: 1e-4
            D_tol: float, opt
                convergence criteria for density matrices.
                default: 1e-7
            eig_tol: float, opt
                convergence criteria for occupied eigenvalue spectrum.
                default: 1e-4
            frac_old: float, opt
                Linear mixing parameter for current vxc and old vxc.
                If 0, no old vxc is mixed in.
                Should be in [0,1)
                default: 0.5.
            init: string, opt
                Initial guess method.
                default: "SCAN"
                1) If None, input wfn info will be used as initial guess.
                2) If "continue" is given, then it will not initialize
                but use the densities and orbitals stored. Meaningly,
                one can run a quick WY calculation as the initial
                guess. This can also be used to user speficified
                initial guess by setting Da, Coca, eigvec_a.
                3) If it's not continue, it would be expecting a
                method name string that works for psi4. A separate psi4 calculation
                would be performed.

        """
        
        # if self.ref != 1:
        #     raise ValueError("Currently only supports Spin-Restricted "
        #                      "calculations since Spin-Unrestricted CI "
        #                      "is not supported by Psi4.")

        grid_info = self.eng.grid.grid_to_blocks(vxc_grid) 
        if self.ref == 1:
            grid_info[-1].set_pointers(self.eng.wfn.Da())
            vext_opt_Fock, vext_opt = self._get_optimized_external_potential(grid_info)
        else:
            grid_info[-1].set_pointers(self.eng.wfn.Da(), self.eng.wfn.Db())
            (vext_opt_Fock, vext_opt_Fock_beta), (vext_opt, vext_opt_beta) = self._get_optimized_external_potential(grid_info)

        # Print Hasta aca vamos bien

        assert self.LDA_Vpot is not None        
        vH0_Fock = self.va

        Nalpha = self.nalpha
        Nbeta = self.nbeta
        # Initialization.
        if init is None:
            self.Da        = np.copy(self.Dt[0])
            self.Db        = np.copy(self.Dt[1])
            self.Coca      = np.copy(self.ct[0])
            self.Cocb      = np.copy(self.ct[1])
            self.eigvecs_a = self.eng.wfn.epsilon_a().np[:Nalpha]
            self.eigvecs_b = self.eng.wfn.epsilon_b().np[:Nbeta]
        elif init.lower()=="continue":
            pass
        else:
            wfn_temp = psi4.energy(init+"/" + self.eng.grid.basis_str, 
                                   molecule=self.eng.grid.mol, 
                                   return_wfn=True)[1]
            self.Da = np.array(wfn_temp.Da())
            self.Db = np.array(wfn_temp.Db())
            self.Coca = np.array(wfn_temp.Ca())[:, :Nalpha]
            self.Cocb = np.array(wfn_temp.Cb())[:, :Nbeta]
            self.eigvecs_a = np.array(wfn_temp.epsilon_a())
            self.eigvecs_b = np.array(wfn_temp.epsilon_b())
            del wfn_temp

        # nerror = self.on_grid_density(Da=self.Dt[0]-self.Da, Db=self.Dt[1]-self.Da, Vpot=self.Vpot)
        # w = self.Vpot.get_np_xyzw()[-1]
        # nerror = np.sum(np.abs(nerror.T) * w)
        # print("nerror", nerror)

        vxc_old      = 0.0
        vxc_old_beta = 0.0
        Da_old       = 0.0
        eig_old      = 0.0
        tauLmP_rho = self.eng.grid._get_l_kinetic_energy_density_directly(self.Dt[0], self.ct[0][:, :Nalpha])
        if self.ref != 1:
            tauLmP_rho_beta = self.eng.grid._get_l_kinetic_energy_density_directly(self.Dt[1], self.ct[1][:, :Nbeta])

        for OC_step in range(1, maxiter+1):
            tauP_rho = self.eng.grid._pauli_kinetic_energy_density(self.Da, self.Coca)
            e_bar    = self.eng.grid._average_local_orbital_energy(self.Da, self.Coca, self.eigvecs_a[:Nalpha])
            shift    = self.eigvecs_a[Nalpha - 1] - self.eng.wfn.epsilon_a().np[Nalpha - 1]
            vxc_extH = e_bar - tauLmP_rho - tauP_rho - shift

            if self.ref != 1:
                tauP_rho_beta = self.eng.grid._pauli_kinetic_energy_density(self.Db, self.Cocb)
                e_bar_beta    = self.eng.grid._average_local_orbital_energy(self.Db, self.Cocb, self.eigvecs_b[:Nbeta])
                shift_beta    = self.eigvecs_b[Nbeta - 1] - self.eng.wfn.epsilon_b().np[Nbeta - 1]
                vxc_extH_beta = e_bar_beta - tauLmP_rho_beta - tauP_rho_beta - shift_beta

            Derror = np.linalg.norm(self.Da - Da_old) / self.nbf ** 2
            eerror = (np.linalg.norm(self.eigvecs_a[:Nalpha] - eig_old) / Nalpha)
            if (Derror < D_tol) and (eerror < eig_tol):
                print("KSDFT stops updating.")
                break

            # linear Mixture
            if OC_step != 1:
                vxc_extH = vxc_extH * (1 - frac_old) + vxc_old * frac_old
                if self.ref != 1:
                    vxc_extH_beta = vxc_extH_beta * (1 - frac_old) + vxc_old_beta * frac_old

            vxc_old = np.copy(vxc_extH)
            if self.ref != 1:
                vxc_old_beta = np.copy(vxc_extH_beta)

            # Save old data.
            Da_old = np.copy(self.Da)
            eig_old = np.copy(self.eigvecs_a[:Nalpha])

            Vxc_extH_Fock = self.eng.grid.dft_grid_to_fock(vxc_extH, self.LDA_Vpot)
            Vxc_Fock      = Vxc_extH_Fock - vext_opt_Fock - vH0_Fock

            # print("1", np.diag(Vxc_extH_Fock))
            # print("2", np.diag(vext_opt_Fock))
            # print("3", np.diag(vH0_Fock))
            # print("4", np.diag(Vxc_Fock))

            if self.ref != 1:
                Vxc_extH_Fock_beta = self.eng.grid.dft_grid_to_fock(vxc_extH_beta, self.LDA_Vpot)
                Vxc_Fock_beta      = Vxc_extH_Fock_beta - vext_opt_Fock_beta - vH0_Fock

            if self.ref == 1:
                self._diagonalize_with_potential_vFock(v=Vxc_Fock)
            else:
                self._diagonalize_with_potential_vFock(v=(Vxc_Fock, Vxc_Fock_beta))

            print(f"Iter: {OC_step}, Density Change: {Derror:2.2e}, Eigenvalue Change: {eerror:2.2e}.")
            # nerror = self.on_grid_density(Da=self.Dt[0] - self.Da, Db=self.Dt[1] - self.Da, Vpot=self.Vpot)
            # nerror = np.sum(np.abs(nerror.T) * w)
            # print("nerror", nerror)

        # Calculate vxc on grid
        vH0        = self.eng.grid.esp(grid=grid_info, wfn=self.eng.wfn)[1]
        tauLmP_rho = self.eng.grid._get_l_kinetic_energy_density_directly(self.Dt[0], self.ct[0][:, :Nalpha], grid_info=grid_info)
        tauP_rho   = self.eng.grid._pauli_kinetic_energy_density(self.Da, self.Coca, grid_info=grid_info)
        e_bar      = self.eng.grid._average_local_orbital_energy(self.Da, self.Coca, self.eigvecs_a[:Nalpha], grid_info=grid_info)
        shift      = self.eigvecs_a[Nalpha - 1] - self.eng.wfn.epsilon_a().np[Nalpha - 1]

        if self.ref != 1:
            tauLmP_rho_beta = self.eng.grid._get_l_kinetic_energy_density_directly(self.Dt[1], self.ct[1][:, :Nbeta],grid_info=grid_info)
            tauP_rho_beta   = self.eng.grid._pauli_kinetic_energy_density(self.Db, self.Cocb, grid_info=grid_info)
            e_bar_beta      = self.eng.grid._average_local_orbital_energy(self.Db, self.Cocb, self.eigvecs_b[:Nbeta], grid_info=grid_info)
            shift_beta      = self.eigvecs_b[Nbeta - 1] - self.eng.wfn.epsilon_b().np[Nbeta - 1]

        if self.ref == 1:
            self.grid_vxc = e_bar - tauLmP_rho - tauP_rho - vext_opt - vH0 - shift
            return self.grid_vxc, e_bar, tauLmP_rho, tauP_rho, vext_opt, vH0, shift
        else:
            self.grid_vxc = np.array((e_bar - tauLmP_rho - tauP_rho - vext_opt - vH0 - shift,
                                      e_bar_beta - tauLmP_rho_beta - tauP_rho_beta - vext_opt_beta - vH0 - shift_beta
                                      ))
            return self.grid_vxc, (e_bar, e_bar_beta), (tauLmP_rho, tauLmP_rho_beta), \
                   (tauP_rho,tauP_rho_beta), (vext_opt, vext_opt_beta), vH0, (shift, shift_beta)
# """
# oucarter.py

# Functions associated with Ou-Carter inversion
# """

# import numpy as np
# from opt_einsum import contract
# import psi4

# class OC():
#     """
#     Ou-Carter density to potential inversion [1].
#     [1] [J. Chem. Theory Comput. 2018, 14, 5680−5689]
#     """
    
#     def oucarter(self, maxiter, D_tol=1e-7,
#              eig_tol=1e-4, frac_old=0.5, init="scan"):
#         """
#         (23) in [1].
#         [1] [J. Chem. Theory Comput. 2018, 14, 5680−5689]

#         parameters:
#         ----------------------
#             maxiter: int
#                 same as opt_max_iter
#             vxc_grid: np.ndarray of shape (3, num_grid_points)
#                 The final result will be represented on this grid
#                 default: 1e-4
#             D_tol: float, opt
#                 convergence criteria for density matrices.
#                 default: 1e-7
#             eig_tol: float, opt
#                 convergence criteria for occupied eigenvalue spectrum.
#                 default: 1e-4
#             frac_old: float, opt
#                 Linear mixing parameter for current vxc and old vxc.
#                 If 0, no old vxc is mixed in.
#                 Should be in [0,1)
#                 default: 0.5.
#             init: string, opt
#                 Initial guess method.
#                 default: "SCAN"
#                 1) If None, input wfn info will be used as initial guess.
#                 2) If "continue" is given, then it will not initialize
#                 but use the densities and orbitals stored. Meaningly,
#                 one can run a quick WY calculation as the initial
#                 guess. This can also be used to user speficified
#                 initial guess by setting Da, Coca, eigvec_a.
#                 3) If it's not continue, it would be expecting a
#                 method name string that works for psi4. A separate psi4 calculation
#                 would be performed.

#         """
        
#         if self.eng_str == 'psi4':
#             # if vxc_grid is not None:
#             #     plotting_grid = self.eng.grid.grid_to_blocks(vxc_grid)

#             # Set pointers for target density
#             points_func = self.eng.grid.Vpot.properties()[0]
#             if self.ref == 1:
#                 da_psi4 = psi4.core.Matrix.from_array(self.Dt[0])
#                 points_func.set_pointers(da_psi4)
#             else:
#                 da_psi4 = psi4.core.Matrix.from_array(self.Dt[0])
#                 db_psi4 = psi4.core.Matrix.from_array(self.Dt[1])
#                 points_func.set_pointers(da_psi4, db_psi4)

        
#         nalpha     = self.nalpha
#         nbeta      = self.nbeta
#         vext_tilde = self.eng.grid.external_tilde()          #vext_tilde_nm = ?
#         vH0_Fock   = self.va

#         # Get initial guess from the target calculation or new one.
#         if init is None:
#             self.Da = np.copy(self.Dt[0])
#             self.Db = np.copy(self.Dt[1])

#             self.Ca = np.copy(self.ct[0])
#             self.Cb = np.copy(self.ct[1])

#             self.eigvecs_a = self.et[0]
#             self.eigvecs_b = self.et[1]

#         elif init.lower()=="continue":
#             pass

#         else:
#             # Use engine to make a standard calculation
#             D, C, e = self.eng.run_single_point(self.eng.mol, self.eng.basis_str, init)
#             if self.ref == 1:
#                 self.Da, self.Db = D/2, D/2
#                 self.Cocca, self.Coccb = C[:,:self.nalpha], C[:,:self.nbeta] 
#                 self.Ca, self.Cb = C, C
#                 self.eigvecs_a, self.eigvecs_b = e, e

#             else:
#                 self.Da, self.Db = D[0], D[1]
#                 self.Ca, self.Cb = C[0][:,:nalpha], C[1][:,:nbeta]
#                 self.Cocca, self.Coccb = C[0][:,:nalpha], C[1][:,:nbeta]
#                 self.eigvecs_a, self.eigvecs_b = e[0], e[1]

#         # Ou Carter SCF 
#         vxc_eff_old      = 0.0
#         vxc_eff_old_beta = 0.0
#         Da_old           = np.zeros_like(self.Da)
#         eig_old          = np.zeros_like(self.eigvecs_a)

#         # Target fixed components
#         da0_g      = self.eng.grid.density(density=self.Da)
#         gra_da0_g  = self.eng.grid.gradient_density(density=self.Da)
#         gra_da0_g  = gra_da0_g[:,0] + gra_da0_g[:,1] + gra_da0_g[:,2]
#         lap_da0_g  = self.eng.grid.laplacian_density(density=self.Da)   

#         kinetic_energy_method = 'basis'

#         # Eq. (26) 1st and 2nd, 5th and 6th. They remain fixed
#         vxc_eff0_g    = 0.25 * (lap_da0_g/da0_g) - 0.125 * (np.abs(gra_da0_g)**2/np.abs(da0_g)**2)
#         vext_tilde_g  = self.eng.grid.external_tilde(method=kinetic_energy_method)
#         vhartree_nm   = self.va

#         # Begin SCF iterations
#         for iteration in range(1, maxiter+1):
#             tau_p   = self.eng.grid.kinetic_energy_density_pauli(self.Cocca, method=kinetic_energy_method)
#             e_tilde = self.eng.grid.avg_local_orb_energy(self.Da, self.Cocca, self.eigvecs_a)
#             shift   = self.eigvecs_a[nalpha-1] - self.et[0][nalpha-1]

#             vxc_eff_g = vxc_eff0_g + e_tilde - tau_p / da0_g - shift

#             if self.ref == 2:
#                 print("Todavia no perra")

#         # Linear Mixture 


#         # Add exact Hartree + Vext_tilde
#             vxc_eff_nm = self.eng.grid.to_ao(  vxc_eff_g - vext_tilde_g  )
#             vxc_eff_nm -= vhartree_nm[0]
            
#             if self.ref == 2:
#                 print("Todavia no perra")

#             H = self.eng.get_T() + self.eng.get_V() + vxc_eff_nm
#             self.Ca, self.Cocca, self.Da, self.eigvecs_a = self.eng.diagonalize( H, nalpha )           

#         # Convergence (?) 
#             d_error = np.linalg.norm( self.Da - Da_old )
#             e_error = np.linalg.norm( self.eigvecs_a - eig_old )

#             print(f"Iter: {iteration}, Density Change: {d_error:2.2e}, Eigenvalue Change: {e_error:2.2e} Shift Value:{shift}")

#             if ( d_error < D_tol ) and (e_error < eig_tol):
#                 print("SCF convergence achieved")
#                 break 

#             Da_old  = self.Da.copy()
#             eig_old = self.eigvecs_a.copy()

#         # Vxc on rectangular grid
#         #  Targets. They remain unchanged
#         da0_g      = self.eng.grid.density(density=self.Dt[0], grid='rectangular')
#         gra_da0_g  = self.eng.grid.gradient_density(density=self.Dt[0], grid='rectangular')
#         gra_da0_g  = gra_da0_g[:,0] + gra_da0_g[:,1] + gra_da0_g[:,2]
#         lap_da0_g  = self.eng.grid.laplacian_density(density=self.Dt[0], grid='rectangular')
#         vext_tilde_g  = self.eng.grid.external_tilde(grid='rectangular', method=kinetic_energy_method)
#         vhartree_g   = self.eng.grid.hartree(density=self.Dt[0], grid='rectangular')

#         # SCF dependant quantities
#         tau_p      = self.eng.grid.kinetic_energy_density_pauli(self.Ca, grid='rectangular', method=kinetic_energy_method)
#         e_tilde    = self.eng.grid.avg_local_orb_energy(self.Da, self.Ca, self.eigvecs_a, grid='rectangular')
#         vxc_eff0_g    = 0.25 * (lap_da0_g/da0_g) - 0.125 * (np.abs(gra_da0_g)**2/da0_g**2)



#         self.vxc0_g     = vxc_eff0_g
#         self.vhartree_g = vhartree_g
#         self.vext_g     = vext_tilde_g
#         self.tau_p      = tau_p/da0_g
#         self.e_tilde    = e_tilde

#         self.vxc_g = vxc_eff0_g + e_tilde - tau_p/da0_g - vext_tilde_g - vhartree_g



    




#         #     # nerror = self.on_grid_density(Da=self.Dt[0] - self.Da, Db=self.Dt[1] - self.Da, Vpot=self.Vpot)
#         #     # nerror = np.sum(np.abs(nerror.T) * w)
#         #     # print("nerror", nerror)

#         # # Calculate vxc on grid

#         # vH0 = self.on_grid_esp(grid=grid_info)[1]
#         # tauLmP_rho = self._get_l_kinetic_energy_density_directly(self.Dt[0], self.ct[0][:, :Nalpha], grid_info=grid_info)
#         # tauP_rho = self._pauli_kinetic_energy_density(self.Da, self.Coca, grid_info=grid_info)
#         # shift = self.eigvecs_a[Nalpha - 1] - self.wfn.epsilon_a().np[Nalpha - 1]
#         # e_bar = self._average_local_orbital_energy(self.Da, self.Coca, self.eigvecs_a[:Nalpha], grid_info=grid_info)
#         # if self.ref != 1:
#         #     tauLmP_rho_beta = self._get_l_kinetic_energy_density_directly(self.Dt[1], self.ct[1][:, :Nbeta],
#         #                                                              grid_info=grid_info)
#         #     tauP_rho_beta = self._pauli_kinetic_energy_density(self.Db, self.Cocb, grid_info=grid_info)
#         #     shift_beta = self.eigvecs_b[Nbeta - 1] - self.wfn.epsilon_b().np[Nbeta - 1]
#         #     e_bar_beta = self._average_local_orbital_energy(self.Db, self.Cocb, self.eigvecs_b[:Nbeta], grid_info=grid_info)

#         # if self.ref == 1:
#         #     self.grid.vxc = e_bar - tauLmP_rho - tauP_rho - vext_opt - vH0 - shift
#         #     return self.grid.vxc, e_bar, tauLmP_rho, tauP_rho, vext_opt, vH0, shift
#         # else:
#         #     self.grid.vxc = np.array((e_bar - tauLmP_rho - tauP_rho - vext_opt - vH0 - shift,
#         #                               e_bar_beta - tauLmP_rho_beta - tauP_rho_beta - vext_opt_beta - vH0 - shift_beta
#         #                               ))
#         #     return self.grid.vxc, (e_bar, e_bar_beta), (tauLmP_rho, tauLmP_rho_beta), \
#         #            (tauP_rho,tauP_rho_beta), (vext_opt, vext_opt_beta), vH0, (shift, shift_beta)<|MERGE_RESOLUTION|>--- conflicted
+++ resolved
@@ -38,17 +38,10 @@
         LDA_Vpot = wfn_LDA.V_potential()
         self.LDA_Vpot = LDA_Vpot
 
-<<<<<<< HEAD
-        vxc_LDA_DFT = self.on_grid_vxc(func_id=1, Da=Da_LDA, Db=Db_LDA, Vpot=self.Vpot)
-        vxc_LDA = self.on_grid_vxc(func_id=1,Da=Da_LDA, Db=Db_LDA, grid=grid_info)
-        vxc_LDA_DFT += self.on_grid_vxc(func_id=8, Da=Da_LDA, Db=Db_LDA, Vpot=self.Vpot)
-        vxc_LDA += self.on_grid_vxc(func_id=8,Da=Da_LDA, Db=Db_LDA, grid=grid_info)
-=======
         vxc_LDA_DFT  = self.eng.grid.vxc(func_id=1, Da=Da_LDA, Db=Db_LDA, Vpot=LDA_Vpot) 
         vxc_LDA_DFT += self.eng.grid.vxc(func_id=8, Da=Da_LDA, Db=Db_LDA, Vpot=LDA_Vpot)
-        vxc_LDA      = self.eng.grid.vxc(func_id=1,Da=Da_LDA, Db=Db_LDA, grid=grid_info) # Speedy looks good
-        vxc_LDA     += self.eng.grid.vxc(func_id=8,Da=Da_LDA, Db=Db_LDA, grid=grid_info) # Speedy looks good
->>>>>>> c93bc75c
+        vxc_LDA      = self.eng.grid.vxc(func_id=1,Da=Da_LDA, Db=Db_LDA, grid=grid_info) 
+        vxc_LDA     += self.eng.grid.vxc(func_id=8,Da=Da_LDA, Db=Db_LDA, grid=grid_info)
         if self.ref != 1:
             assert vxc_LDA.shape[-1] == 2
             vxc_LDA_beta = vxc_LDA[:,1]
